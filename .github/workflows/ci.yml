--- conflicted
+++ resolved
@@ -32,14 +32,6 @@
 
   clippy:
     runs-on: ubuntu-latest
-<<<<<<< HEAD
-    strategy:
-      matrix:
-        toolchain:
-          - stable
-          - beta
-          - nightly
-=======
     steps:
       - uses: actions/checkout@v3
       - name: Install apt packages
@@ -56,10 +48,15 @@
         with:
           command: clippy
           args: --workspace --all-targets --all-features -- -D warnings
->>>>>>> 8abbd6c4
 
   build:
     runs-on: ubuntu-latest
+    strategy:
+      matrix:
+        toolchain:
+          - stable
+          - beta
+          - nightly
     steps:
     - uses: actions/checkout@v3
     - name: Install apt packages
